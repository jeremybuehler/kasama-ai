import { defineConfig } from "vite";
import react from "@vitejs/plugin-react";
import tsconfigPaths from "vite-tsconfig-paths";
import tagger from "@dhiwise/component-tagger";
import { fileURLToPath, URL } from "node:url";

// Performance-optimized Vite configuration for production excellence
// Target: <300KB total bundle, <100ms load times, aggressive tree-shaking
export default defineConfig({
  build: {
    outDir: "dist",
    sourcemap: process.env.NODE_ENV === "development",
    chunkSizeWarningLimit: 500, // Stricter chunk size limits
    minify: "esbuild", // Fastest minification
    target: "es2022", // Modern target for smaller bundles
    rollupOptions: {
      output: {
<<<<<<< HEAD
        // Advanced code splitting for optimal caching
        manualChunks: (id) => {
          // React core libraries
          if (id.includes("react") || id.includes("react-dom")) {
            return "react-core";
          }
          
          // React ecosystem
          if (id.includes("react-router") || id.includes("react-hook-form")) {
            return "react-ecosystem";
          }
          
          // UI libraries (heavy components)
          if (id.includes("framer-motion") || id.includes("recharts")) {
            return "ui-heavy";
          }
          
          // Utility libraries
          if (id.includes("date-fns") || id.includes("clsx") || id.includes("class-variance-authority")) {
            return "utils";
          }
          
          // TanStack (data fetching)
          if (id.includes("@tanstack")) {
            return "tanstack";
          }
          
          // Supabase and auth
          if (id.includes("supabase") || id.includes("@supabase")) {
            return "supabase";
          }
          
          // Zustand and state management
          if (id.includes("zustand")) {
            return "state";
          }
          
          // D3 and data visualization (lazy load)
          if (id.includes("d3")) {
            return "data-viz";
          }
          
          // Node modules get their own chunk
          if (id.includes("node_modules")) {
            return "vendor";
          }
        },
        
        // Optimize chunk names for caching
        chunkFileNames: (chunkInfo) => {
          const facadeModuleId = chunkInfo.facadeModuleId ? 
            chunkInfo.facadeModuleId.split('/').pop().replace('.js', '') : 'chunk';
          return `assets/${facadeModuleId}-[hash].js`;
        },
        
        // Optimize asset names
        assetFileNames: (assetInfo) => {
          const info = assetInfo.name.split('.');
          let extType = info[info.length - 1];
          
          if (/\.(mp4|webm|ogg|mp3|wav|flac|aac)(\?.*)?$/i.test(assetInfo.name)) {
            extType = 'media';
          } else if (/\.(png|jpe?g|gif|svg|webp|ico)(\?.*)?$/i.test(assetInfo.name)) {
            extType = 'img';
          } else if (/\.(woff2?|eot|ttf|otf)(\?.*)?$/i.test(assetInfo.name)) {
            extType = 'fonts';
          }
          
          return `assets/${extType}/[name]-[hash][extname]`;
=======
        manualChunks: {
          "react-vendor": ["react", "react-dom", "react-router-dom"],
          "ui-vendor": ["framer-motion", "recharts"],
>>>>>>> 9d48740f
        },
      },
    },
    
    // Aggressive bundle optimization
    reportCompressedSize: false, // Disable for faster builds
    cssCodeSplit: true, // Enable CSS code splitting
    
    // Modern build optimizations
    commonjsOptions: {
      include: [/node_modules/],
    },
    
  },
  
  resolve: {
    alias: {
      "@": fileURLToPath(new URL("./src", import.meta.url)),
<<<<<<< HEAD
      "components": fileURLToPath(new URL("./src/components", import.meta.url)),
      "pages": fileURLToPath(new URL("./src/pages", import.meta.url)),
      "lib": fileURLToPath(new URL("./src/lib", import.meta.url)),
      "utils": fileURLToPath(new URL("./src/utils", import.meta.url)),
      "hooks": fileURLToPath(new URL("./src/hooks", import.meta.url)),
      "assets": fileURLToPath(new URL("./src/assets", import.meta.url)),
    }
=======
      components: fileURLToPath(new URL("./src/components", import.meta.url)),
      pages: fileURLToPath(new URL("./src/pages", import.meta.url)),
      lib: fileURLToPath(new URL("./src/lib", import.meta.url)),
      utils: fileURLToPath(new URL("./src/utils", import.meta.url)),
    },
>>>>>>> 9d48740f
  },
  
  plugins: [
    tsconfigPaths(), 
    react({
      // React optimizations for production
      babel: {
        plugins: [],
      },
    }), 
    tagger(),
  ],
  
  server: {
    port: 5173,
    host: true,
    strictPort: false,
    // Performance optimizations for development
    hmr: {
      overlay: true,
    },
    // Enable faster dependency pre-bundling
    optimizeDeps: {
      include: [
        "react",
        "react-dom",
        "react-router-dom",
        "@tanstack/react-query",
        "zustand",
        "clsx",
        "class-variance-authority",
      ],
      exclude: [
        // Heavy dependencies to lazy load
        "framer-motion",
        "recharts",
        "d3",
      ],
    },
  },
  
  define: {
<<<<<<< HEAD
    'process.env.NODE_ENV': JSON.stringify(process.env.NODE_ENV || 'development'),
    // Add feature flags for runtime optimization
    '__DEV__': process.env.NODE_ENV === 'development',
    '__PROD__': process.env.NODE_ENV === 'production',
  },
  
  // CSS optimizations
  css: {
    modules: {
      localsConvention: "camelCase",
    },
    postcss: {
      plugins: [
        // Add autoprefixer and cssnano for production
      ],
    },
  },
  
  // Enable advanced optimizations
  esbuild: {
    // Tree shaking optimizations
    treeShaking: true,
    // Remove console.log in production
    drop: process.env.NODE_ENV === "production" ? ["console", "debugger"] : [],
=======
    "process.env.NODE_ENV": JSON.stringify(
      process.env.NODE_ENV || "development",
    ),
>>>>>>> 9d48740f
  },
});<|MERGE_RESOLUTION|>--- conflicted
+++ resolved
@@ -4,196 +4,39 @@
 import tagger from "@dhiwise/component-tagger";
 import { fileURLToPath, URL } from "node:url";
 
-// Performance-optimized Vite configuration for production excellence
-// Target: <300KB total bundle, <100ms load times, aggressive tree-shaking
+// https://vitejs.dev/config/
 export default defineConfig({
   build: {
     outDir: "dist",
-    sourcemap: process.env.NODE_ENV === "development",
-    chunkSizeWarningLimit: 500, // Stricter chunk size limits
-    minify: "esbuild", // Fastest minification
-    target: "es2022", // Modern target for smaller bundles
+    sourcemap: true,
+    chunkSizeWarningLimit: 2000,
     rollupOptions: {
       output: {
-<<<<<<< HEAD
-        // Advanced code splitting for optimal caching
-        manualChunks: (id) => {
-          // React core libraries
-          if (id.includes("react") || id.includes("react-dom")) {
-            return "react-core";
-          }
-          
-          // React ecosystem
-          if (id.includes("react-router") || id.includes("react-hook-form")) {
-            return "react-ecosystem";
-          }
-          
-          // UI libraries (heavy components)
-          if (id.includes("framer-motion") || id.includes("recharts")) {
-            return "ui-heavy";
-          }
-          
-          // Utility libraries
-          if (id.includes("date-fns") || id.includes("clsx") || id.includes("class-variance-authority")) {
-            return "utils";
-          }
-          
-          // TanStack (data fetching)
-          if (id.includes("@tanstack")) {
-            return "tanstack";
-          }
-          
-          // Supabase and auth
-          if (id.includes("supabase") || id.includes("@supabase")) {
-            return "supabase";
-          }
-          
-          // Zustand and state management
-          if (id.includes("zustand")) {
-            return "state";
-          }
-          
-          // D3 and data visualization (lazy load)
-          if (id.includes("d3")) {
-            return "data-viz";
-          }
-          
-          // Node modules get their own chunk
-          if (id.includes("node_modules")) {
-            return "vendor";
-          }
-        },
-        
-        // Optimize chunk names for caching
-        chunkFileNames: (chunkInfo) => {
-          const facadeModuleId = chunkInfo.facadeModuleId ? 
-            chunkInfo.facadeModuleId.split('/').pop().replace('.js', '') : 'chunk';
-          return `assets/${facadeModuleId}-[hash].js`;
-        },
-        
-        // Optimize asset names
-        assetFileNames: (assetInfo) => {
-          const info = assetInfo.name.split('.');
-          let extType = info[info.length - 1];
-          
-          if (/\.(mp4|webm|ogg|mp3|wav|flac|aac)(\?.*)?$/i.test(assetInfo.name)) {
-            extType = 'media';
-          } else if (/\.(png|jpe?g|gif|svg|webp|ico)(\?.*)?$/i.test(assetInfo.name)) {
-            extType = 'img';
-          } else if (/\.(woff2?|eot|ttf|otf)(\?.*)?$/i.test(assetInfo.name)) {
-            extType = 'fonts';
-          }
-          
-          return `assets/${extType}/[name]-[hash][extname]`;
-=======
         manualChunks: {
           "react-vendor": ["react", "react-dom", "react-router-dom"],
           "ui-vendor": ["framer-motion", "recharts"],
->>>>>>> 9d48740f
         },
       },
     },
-    
-    // Aggressive bundle optimization
-    reportCompressedSize: false, // Disable for faster builds
-    cssCodeSplit: true, // Enable CSS code splitting
-    
-    // Modern build optimizations
-    commonjsOptions: {
-      include: [/node_modules/],
-    },
-    
   },
-  
   resolve: {
     alias: {
       "@": fileURLToPath(new URL("./src", import.meta.url)),
-<<<<<<< HEAD
-      "components": fileURLToPath(new URL("./src/components", import.meta.url)),
-      "pages": fileURLToPath(new URL("./src/pages", import.meta.url)),
-      "lib": fileURLToPath(new URL("./src/lib", import.meta.url)),
-      "utils": fileURLToPath(new URL("./src/utils", import.meta.url)),
-      "hooks": fileURLToPath(new URL("./src/hooks", import.meta.url)),
-      "assets": fileURLToPath(new URL("./src/assets", import.meta.url)),
-    }
-=======
       components: fileURLToPath(new URL("./src/components", import.meta.url)),
       pages: fileURLToPath(new URL("./src/pages", import.meta.url)),
       lib: fileURLToPath(new URL("./src/lib", import.meta.url)),
       utils: fileURLToPath(new URL("./src/utils", import.meta.url)),
     },
->>>>>>> 9d48740f
   },
-  
-  plugins: [
-    tsconfigPaths(), 
-    react({
-      // React optimizations for production
-      babel: {
-        plugins: [],
-      },
-    }), 
-    tagger(),
-  ],
-  
+  plugins: [tsconfigPaths(), react(), tagger()],
   server: {
     port: 5173,
     host: true,
     strictPort: false,
-    // Performance optimizations for development
-    hmr: {
-      overlay: true,
-    },
-    // Enable faster dependency pre-bundling
-    optimizeDeps: {
-      include: [
-        "react",
-        "react-dom",
-        "react-router-dom",
-        "@tanstack/react-query",
-        "zustand",
-        "clsx",
-        "class-variance-authority",
-      ],
-      exclude: [
-        // Heavy dependencies to lazy load
-        "framer-motion",
-        "recharts",
-        "d3",
-      ],
-    },
   },
-  
   define: {
-<<<<<<< HEAD
-    'process.env.NODE_ENV': JSON.stringify(process.env.NODE_ENV || 'development'),
-    // Add feature flags for runtime optimization
-    '__DEV__': process.env.NODE_ENV === 'development',
-    '__PROD__': process.env.NODE_ENV === 'production',
-  },
-  
-  // CSS optimizations
-  css: {
-    modules: {
-      localsConvention: "camelCase",
-    },
-    postcss: {
-      plugins: [
-        // Add autoprefixer and cssnano for production
-      ],
-    },
-  },
-  
-  // Enable advanced optimizations
-  esbuild: {
-    // Tree shaking optimizations
-    treeShaking: true,
-    // Remove console.log in production
-    drop: process.env.NODE_ENV === "production" ? ["console", "debugger"] : [],
-=======
     "process.env.NODE_ENV": JSON.stringify(
       process.env.NODE_ENV || "development",
     ),
->>>>>>> 9d48740f
   },
 });